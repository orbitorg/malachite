// -*- mode: Bluespec; -*-

module votekeeper {

    import types.* from "./types"
    import basicSpells.* from "../spells/basic"
    import extraSpells.* from "../spells/extra"

    // ****************************************************************************
    // Types
    // ****************************************************************************

    type WeightedVote = 
        | NoWeightedVote 
        | WV((Vote, Weight, Round))

    type VoteCount = {
        totalWeight: Weight,
        valuesWeights: Value -> Weight,
        votesAddresses: Set[Address],
        receivedVotes: Set[Vote],
    }

    type RoundVotes = {
        height: Height,
        round: Round,
        prevotes: VoteCount,
        precommits: VoteCount,
        emittedOutputs: Set[VoteKeeperOutput],
        votesAddressesWeights: Address -> Weight
    }

    type Threshold =
        | UnreachedThreshold
        | NilThreshold
        | AnyThreshold
        | SkipThreshold
        | ValueThreshold(NonNilValue)

    type VoteKeeperOutput = 
        | NoVKOutput
        | PolkaAnyVKOutput(Round)
        | PolkaNilVKOutput(Round)
        | PolkaValueVKOutput((Round, NonNilValue))
        | PrecommitAnyVKOutput(Round)
        | PrecommitValueVKOutput((Round, NonNilValue))
        | SkipVKOutput(Round)

    type ValidatorSet = Address -> Weight

    type Bookkeeper = {
        height: Height,
        validatorSet: ValidatorSet,
        rounds: Round -> RoundVotes,
        evidence: Set[Set[Vote]]
    }

    pure def initBookKeeper(initialHeight: Height, validatorSet: ValidatorSet): Bookkeeper = {
        height: initialHeight, 
        validatorSet: validatorSet,
        rounds: Map(),
        evidence: Set(),
    }

    // ****************************************************************************
    // Functional Layer
    // ****************************************************************************

    // Internal functions

    pure def totalWeight(validatorSet: ValidatorSet): Weight =
        validatorSet.mapSumValues()

    pure def newRoundVotes(height: Height, round: Round, totalWeight: Weight): RoundVotes = {
        height: height,
        round: round,
        prevotes: newVoteCount(totalWeight),
        precommits: newVoteCount(totalWeight),
        emittedOutputs: Set(),
        votesAddressesWeights: Map()
    }

    // creates a new voteCount
    pure def newVoteCount(total: Weight): VoteCount =
        { totalWeight: total, valuesWeights: Map(), votesAddresses: Set(), receivedVotes: Set() }

    // Returns true if weight > 2/3 * total (certificate: at least f+1 correct)
    pure def isQuorum(weight: Weight, total: Weight): bool =
        3 * weight > 2 * total

    run isQuorumTest = all {
        assert(isQuorum(0,0) == false),
        assert(isQuorum(2,6) == false),
        assert(isQuorum(4,6) == false),
        assert(isQuorum(5,6) == true),
    }

    // True iff the vote count has a certificate on a specific value.
    pure def hasQuorumOnValue(voteCount: VoteCount, value: Value): bool =
        isQuorum(voteCount.valuesWeights.getOrElse(value, 0), voteCount.totalWeight)

    // True iff the vote count has a certificate on value nil.
    pure def hasQuorumOnNil(voteCount: VoteCount): bool =
        hasQuorumOnValue(voteCount, Nil)

    // True iff the vote count has a certificate on any value.
    pure def hasQuorumOnAny(voteCount: VoteCount): bool =
        isQuorum(voteCount.valuesWeights.mapSumValues(), voteCount.totalWeight)

    // Returns true if weight > 1/3 * total (small certificate: at least one correct)
    pure def isSkip(weight: Weight, total: Weight): bool =
        3 * weight > total

    run isSkipTest = all {
        assert(isSkip(0,0) == false),
        assert(isSkip(2,6) == false),
        assert(isSkip(3,6) == true),
    }

    // Adds a weighted vote to a voteCount if there is no vote registered for the voter.
    pure def addVote(voteCount: VoteCount, vote: Vote, weight: Weight): VoteCount =
        val newRcvd = voteCount.receivedVotes.union(Set(vote))
        if (vote.srcAddress.in(voteCount.votesAddresses))
            // Do not count vote if address has already voted. 
            voteCount
                .with("receivedVotes", newRcvd)
        else 
            val newWeight = voteCount.valuesWeights.getOrElse(vote.valueId, 0) + weight             
            voteCount
                .with("valuesWeights", voteCount.valuesWeights.mapSafeSet(vote.valueId, newWeight))
                .with("votesAddresses", voteCount.votesAddresses.setAdd(vote.srcAddress))
                .with("receivedVotes", newRcvd)

    run addVoteTest =
        val voteCount = { 
            totalWeight: 100, 
            valuesWeights: Map(Val("val1") -> 30, Val("val2") -> 20), 
            votesAddresses: Set("alice", "bob"),
            receivedVotes: Set() // TODO: make consistent with other fields?
        }
        val vote = mkVote(Precommit, "john", 1, 10, Val("val3"))
        all {
            // new voter, new value
            assert(addVote(voteCount, vote, 10) == { 
                totalWeight: 100, 
                valuesWeights: Map(Val("val1") -> 30, Val("val2") -> 20, Val("val3") -> 10), 
                votesAddresses: Set("alice", "bob", "john"),
                receivedVotes: Set(vote),
            }),
            // new voter, existing value
            assert(addVote(voteCount, vote.with("valueId", Val("val2")), 10) == { 
                totalWeight: 100, 
                valuesWeights: Map(Val("val1") -> 30, Val("val2") -> 30), 
                votesAddresses: Set("alice", "bob", "john"),
                receivedVotes: Set(vote.with("valueId", Val("val2"))),
            }),
            // existing voter
            assert(addVote(voteCount, vote.with("srcAddress", "alice"), 10) == 
                voteCount.with("receivedVotes", Set(vote.with("srcAddress", "alice")))),
        }

    // Given a voteCount and a value, the function returns:
    // - A threshold Value if there is a certificate for the given value;
    // - A threshold Nil if there is a certificate for the nil and no certificate for the value;
    // - A threshold Any if there is no certificate for the value or nil and there is a certificate for any (including nil);
    // - A threshold Unreached otherwise indicating that no certificate has been yet reached.
    pure def computeThreshold(voteCount: VoteCount, value: Value): Threshold =
        if (voteCount.hasQuorumOnValue(value)) {
            match value {
                | Nil => NilThreshold
                | Val(v) => ValueThreshold(v)
            }
        } else if (voteCount.hasQuorumOnAny()) {
            AnyThreshold
        } else 
            UnreachedThreshold

    run computeThresholdTest =
        val voteCount = {totalWeight: 100, valuesWeights: Map(), votesAddresses: Set("alice", "bob"), receivedVotes: Set()}
        val mapValueReached = Map(Val("v1") -> 67, Val("v2") -> 20)
        val mapNilReached = Map(Nil -> 70, Val("v2") -> 20)
        val mapNoneReached = Map(Nil -> 20, Val("v2") -> 20)
        all {
            assert(computeThreshold(voteCount, Val("v3")) == UnreachedThreshold),
            assert(computeThreshold(voteCount.with("valuesWeights", mapValueReached), Val("v1")) == ValueThreshold("v1")),
            assert(computeThreshold(voteCount.with("valuesWeights", mapValueReached), Val("v2")) == AnyThreshold),
            assert(computeThreshold(voteCount.with("valuesWeights", mapNilReached), Nil) == NilThreshold),
            assert(computeThreshold(voteCount.with("valuesWeights", mapNilReached), Val("v2")) == AnyThreshold),
            assert(computeThreshold(voteCount.with("valuesWeights", mapNoneReached), Val("v1")) == UnreachedThreshold),
            assert(computeThreshold(voteCount.with("valuesWeights", mapNoneReached), Nil) == UnreachedThreshold),
        }

    // Given a round, voteType and threshold, return the corresponding VoteKeeperOutput
    pure def toVoteKeeperOutput(round: Round, voteType: VoteType, threshold: Threshold): VoteKeeperOutput =
        match threshold {
            | UnreachedThreshold => 
                NoVKOutput
            | ValueThreshold(value) =>
                match voteType {
                    | Prevote => PolkaValueVKOutput((round, value))
                    | Precommit => PrecommitValueVKOutput((round, value))
                }
            | NilThreshold =>
                match voteType {
                    | Prevote => PolkaNilVKOutput(round)
                    | Precommit => PrecommitAnyVKOutput(round)
                }
            | AnyThreshold =>
                match voteType {
                    | Prevote => PolkaAnyVKOutput(round)
                    | Precommit => PrecommitAnyVKOutput(round)
                }
            | SkipThreshold => 
                SkipVKOutput(round)
        }

    run toVoteKeeperOutputTest =
        val round = 10
        all {
            assert(toVoteKeeperOutput(round, Prevote, UnreachedThreshold) == NoVKOutput),
            assert(toVoteKeeperOutput(round, Precommit, UnreachedThreshold) == NoVKOutput),
            assert(toVoteKeeperOutput(round, Prevote, AnyThreshold) == PolkaAnyVKOutput(round)),
            assert(toVoteKeeperOutput(round, Prevote, NilThreshold) == PolkaNilVKOutput(round)),
            assert(toVoteKeeperOutput(round, Prevote, ValueThreshold("v1")) == PolkaValueVKOutput((round, "v1"))),
            assert(toVoteKeeperOutput(round, Precommit, AnyThreshold) == PrecommitAnyVKOutput(round)),
            assert(toVoteKeeperOutput(round, Precommit, NilThreshold) == PrecommitAnyVKOutput(round)),
            assert(toVoteKeeperOutput(round, Precommit, ValueThreshold("v1")) == PrecommitValueVKOutput((round, "v1"))),
            assert(toVoteKeeperOutput(round, Prevote, SkipThreshold) == SkipVKOutput(round)),
            assert(toVoteKeeperOutput(round, Precommit, SkipThreshold) == SkipVKOutput(round)),
        }

    // Called by the executor when it receives a vote. The function takes the following steps:
    // - It first adds the vote and then computes a threshold.
    // - If there exist a threshold and has not emitted before, the function returns the corresponding VoteKeeperOutput.
    // - Otherwise, the function returns a no-threshold output.
    // - Note that if there is no threshold after adding the vote, the function checks if there is a skip threshold. // FIXME: not matching
    // TO DISCUSS:
    // - There might be a problem if we generalize from single-shot to multi-shot: the keeper only keeps the totalWeight
    //   of the current height; I wonder if we need to keep the totalWeight for every Height that we may receive a vote for.
    pure def applyVote(keeper: Bookkeeper, vote: Vote, currentRound: Round): { bookkeeper: Bookkeeper, output: VoteKeeperOutput } =
        val round = vote.round
        val weight = keeper.validatorSet.get(vote.srcAddress)
        val roundVotes = keeper.rounds.getOrElse(round, newRoundVotes(keeper.height, round, keeper.validatorSet.totalWeight()))
        
        val updatedVoteCount = 
            match vote.voteType {
                | Prevote => roundVotes.prevotes.addVote(vote, weight)
                | Precommit => roundVotes.precommits.addVote(vote, weight)
            }

        // check if sender of vote, equivocated
        // TODO:    we could check if sender equivocated on this height/round before and only record first occurrence,
        //          but this depends on requirements for slashing
        val msgsBySender = updatedVoteCount.receivedVotes.filter(x => x.srcAddress == vote.srcAddress)
        val newEvidence =   if (msgsBySender.size() == 1)
                                Set()
                            else
                                msgsBySender


        val updatedVotesAddressesWeights =
            if (roundVotes.votesAddressesWeights.has(vote.srcAddress)) 
                roundVotes.votesAddressesWeights
            else 
                roundVotes.votesAddressesWeights.mapSafeSet(vote.srcAddress, weight)

        // Combined weight of all validators at this height // FIXME: height or round?
        val combinedWeight = updatedVotesAddressesWeights.mapSumValues()

        val finalOutput =
            if (vote.round > currentRound and isSkip(combinedWeight, keeper.validatorSet.totalWeight()))
                SkipVKOutput(vote.round) // FIXME: can we produce multiple events of this type?
            else
                val threshold = computeThreshold(updatedVoteCount, vote.valueId)
                val output = toVoteKeeperOutput(vote.round, vote.voteType, threshold)
                if (not(output.in(roundVotes.emittedOutputs))) 
                    output
                else 
                    NoVKOutput

        val updatedRoundVotes = 
            match vote.voteType {
                | Prevote => roundVotes.with("prevotes", updatedVoteCount)                                   
                | Precommit => roundVotes.with("precommits", updatedVoteCount)
            }
        val updatedRoundVotes2 = updatedRoundVotes
            .with("votesAddressesWeights", updatedVotesAddressesWeights)
            .with("emittedOutputs", roundVotes.emittedOutputs.setAddIf(finalOutput, finalOutput != NoVKOutput))

        val updatedBookkeeper = keeper
            .with("rounds", keeper.rounds.mapSafeSet(vote.round, updatedRoundVotes2))

        val resultingBookkeeper =   if (newEvidence == Set()) updatedBookkeeper
                                    else updatedBookkeeper.with("evidence", keeper.evidence.union(Set(newEvidence)))

        { bookkeeper: resultingBookkeeper, output: finalOutput }

    run applyVoteTest =
        val roundVotes: RoundVotes = {
            height: 0,
            round: 0,
            prevotes: { totalWeight: 4, votesAddresses: Set(), valuesWeights: Map(Val("v1") -> 1, Nil -> 3), receivedVotes: Set()  },
            precommits: { totalWeight: 4, votesAddresses: Set(), valuesWeights: Map(), receivedVotes: Set() },
            emittedOutputs: Set(),
            votesAddressesWeights: Map(),
        }

        val vk: Bookkeeper = {
            height: 0,
            validatorSet: Map("a0" -> 1, "a1" -> 1, "a2" -> 1, "a3" -> 1, "a4" -> 3),
            rounds: Map(0 -> roundVotes),
            evidence: Set()
        }

        val o1 = applyVote(vk, mkVote(Precommit, "a0", 0, 0, Nil), 0)
        val o2 = applyVote(o1.bookkeeper, mkVote(Precommit, "a1", 0, 0, Nil), 0)
        val o3 = applyVote(o2.bookkeeper, mkVote(Precommit, "a2", 0, 0, Nil), 0)
        val o4 = applyVote(o3.bookkeeper, mkVote(Precommit, "a3", 0, 0, Nil), 0)
        val o5 = applyVote(o4.bookkeeper, mkVote(Precommit, "a4", 0, 1, Nil), 0)
        val o6 = applyVote(o5.bookkeeper, mkVote(Precommit, "a4", 0, 1, Val("faulty")), 0)
        all {
            assert(o1.output == NoVKOutput),
            assert(o2.output == NoVKOutput),
            assert(o3.output == PrecommitAnyVKOutput(0)),
            assert(o4.output == NoVKOutput),
            assert(o5.output == SkipVKOutput(1)),
            assert(o6.bookkeeper.evidence != Set())
        }


<<<<<<< HEAD
pure def validCertificate (certificate: Set[Vote], certificateWeight: Weight, keeper: Bookkeeper) : bool = 
    val v = certificate.fold(emptyVote, (sum, y) => y)    // certificate.chooseSome()
=======
pure def validCommit (commit: Set[Vote], commitWeight: Weight, keeper: Bookkeeper) : bool =
    val v = chooseSome(commit)
>>>>>>> 6cb9578c
    all {
        v.valueId != Nil,
        certificate.forall(x => all {    x.voteType == v.voteType,
                                    x.height == v.height,
                                    x.round == v.round,
<<<<<<< HEAD
                                    x.valueId == v.valueId,}),
        certificateWeight > 2 / 3 * keeper.totalWeight, 
=======
                                    x.valueId == v.valueId,
                                    x.voteType == Precommit}),
        commitWeight > 2 / 3 * keeper.validatorSet.totalWeight(),
>>>>>>> 6cb9578c
    }

pure def certificateRound (certificate: Set[Vote]) : Round = 
    // chooseSome(certificate).round
    certificate.fold(emptyVote, (sum, y) => y).round

pure def certificateValue (certificate: Set[Vote]) : Value = 
    //chooseSome(certificate).valueId
    certificate.fold(emptyVote, (sum, y) => y).valueId

pure def certificateType (certificate: Set[Vote]) : VoteType = 
    // chooseSome(certificate).voteType
    certificate.fold(emptyVote, (sum, y) => y).voteType

pure def voteCountFromCertificate (certificate: Set[Vote], certificateWeight: Weight) : VoteCount =
    {   totalWeight: certificateWeight,
        valuesWeights: Map(certificateValue(certificate) -> certificateWeight),
        votesAddresses: certificate.map(x => x.srcAddress),
        receivedVotes: certificate,
    }

pure def roundVotesAndEvidenceFromCertificate (certificate: Set[Vote], certificateWeight: Weight, roundVotes: RoundVotes) : (RoundVotes, Set[Set[Vote]]) = 
    // compute evidence
    val oldVotes = match certificate.certificateType() {
        | Prevote => roundVotes.prevotes.receivedVotes
        | Precommit => roundVotes.precommits.receivedVotes
    } 
    val doubleVotes = certificate.filter(cv => oldVotes.exists(ov => cv.srcAddress == ov.srcAddress and cv.valueId != ov.valueId))
    val newEvidence = doubleVotes.map(cv => Set(cv).union(oldVotes.filter(ov => cv.srcAddress == ov.srcAddress)))
    match certificate.certificateType() {
        | Prevote => (roundVotes.with("prevotes", voteCountFromCertificate(certificate, certificateWeight)), newEvidence)
        | Precommit => (roundVotes.with("precommits", voteCountFromCertificate(certificate, certificateWeight)), newEvidence)
    }


// This takes a certificate, checks for evidence, and overwrites the roundVotes with the new certificate
// TODO: add test for applyCertificate with/without evidence
pure def applyCertificate(keeper: Bookkeeper, certificate: Set[Vote], certificateWeight: Weight, currentRound: Round): { bookkeeper: Bookkeeper, output: VoteKeeperOutput } =
    if (not(validCertificate(certificate, certificateWeight, keeper)))
        { bookkeeper: keeper, output: NoVKOutput }
    else
<<<<<<< HEAD
        // getting the roundVotes that are touched by the certificate
        val round = certificate.certificateRound() 
        val roundVotes = keeper.rounds.getOrElse(round, newRoundVotes(keeper.height, round, keeper.totalWeight))
        // overwrite roundvotes with certificate
        val rvEv = roundVotesAndEvidenceFromCertificate(certificate, certificateWeight, roundVotes)
        val newRounds = keeper.rounds.set(certificate.certificateRound(), rvEv._1)
=======
        // getting the roundVotes that are touched by the commit
        val round = commit.commitRound()
        val roundVotes = keeper.rounds.getOrElse(round, newRoundVotes(keeper.height, round, keeper.validatorSet.totalWeight()))
        // compute evidence
        val oldPrecommits = roundVotes.precommits.receivedVotes
        val doubleVotes = commit.filter(cv => oldPrecommits.exists(ov => cv.srcAddress == ov.srcAddress and cv.valueId != ov.valueId))
        val newEvidence = doubleVotes.map(cv => Set(cv).union(oldPrecommits.filter(ov => cv.srcAddress == ov.srcAddress)))
        // overwrite roundvotes with commit
        val newRoundVotes = roundVotes.with("precommits", voteCountFromCommit(commit, commitWeight))
        val newRounds = keeper.rounds.set(commit.commitRound(), newRoundVotes)
>>>>>>> 6cb9578c
        // compute the new bookkeeper state with evidence and updated roundvotes
        val newkeeper = keeper
                            .with("evidence", keeper.evidence.union(rvEv._2))
                            .with("rounds", newRounds)
        match certificate.certificateValue() {
            | Val(v) => match certificate.certificateType() {
                            | Prevote => { bookkeeper: newkeeper, output: PolkaValueVKOutput((round, v)) }
                            | Precommit =>  { bookkeeper: newkeeper, output: PrecommitValueVKOutput((round, v)) }
                        }
            | Nil => { bookkeeper: keeper, output: NoVKOutput } // already done in validity check in the top-level if, but 
                                                                // currently needed to have the match complete
        }

pure def getCertificate(keeper: Bookkeeper, vkout: VoteKeeperOutput) : Certificate =
// TODO: check certificate has enough voting power
    match vkout {
        | PolkaValueVKOutput(rndVal) => 
            val cert = keeper.rounds.get(rndVal._1).prevotes.receivedVotes.filter(v => v.valueId == Val(rndVal._2))
            Polka(cert)
        | PrecommitValueVKOutput(rndVal) => 
            val cert = keeper.rounds.get(rndVal._1).precommits.receivedVotes.filter(v => v.valueId == Val(rndVal._2))
            Commit(cert)
        | _ => NoCertificate
    }




    // Called by the driver to check if there is a specific threshold for a given round and voteType.
    // TO DISCUSS:
    // - The function does not consider Skip threshold. This because if the driver receives a Skip output
    //   and do not act on it, this means that it will never do it in the future. We should discuss that this
    //   is the case.
    pure def checkThreshold(keeper: Bookkeeper, round: Round, voteType: VoteType, threshold: Threshold): bool =
        if (keeper.rounds.has(round)) {
            val roundVotes = keeper.rounds.get(round)
            val voteCount = if (voteType == Prevote) roundVotes.prevotes else roundVotes.precommits
            checkThresholdOnVoteCount(threshold, voteCount)
        } else false

    pure def checkThresholdOnVoteCount(threshold: Threshold, voteCount: VoteCount): bool =
        match threshold {
            | ValueThreshold(v) => voteCount.hasQuorumOnValue(Val(v))
            | NilThreshold => voteCount.hasQuorumOnValue(Nil)
            | AnyThreshold => voteCount.hasQuorumOnAny()
            | _ => false
        }

    // ************************************************************************
    // Properties/Invariants
    // ************************************************************************

    // Each weight in a voteCount is less or equal than the total weight.
    def voteValidWeightInv(voteCount) = 
        voteCount.valuesWeights.forallValues(weight => weight <= voteCount.totalWeight)

    // The sum of all weights is less or equal than the total weight.
    def voteValidWeightSumInv(voteCount: VoteCount): bool = 
        voteCount.valuesWeights.mapSumValues() <= voteCount.totalWeight

    def roundVotesInv(rounds: Round -> RoundVotes): bool = 
        rounds.forallEntries((round, roundVotes) => all {
            voteValidWeightInv(roundVotes.prevotes),
            voteValidWeightInv(roundVotes.precommits),
            voteValidWeightSumInv(roundVotes.prevotes),
            voteValidWeightSumInv(roundVotes.precommits),
        })

    def Inv = all {
        roundVotesInv(bookkeeper.rounds)
    }

    // ************************************************************************
    // State 
    // ************************************************************************

    // The value used as parameter on each action taken.
    var weightedVote: WeightedVote
    // The state of the Bookkeeper.
    var bookkeeper: Bookkeeper
    // The output outputting from applying a weighted vote to the bookkeeper.
    var lastEmitted: VoteKeeperOutput

    // ************************************************************************
    // Actions
    // ************************************************************************

    action allUnchanged: bool = all {
        weightedVote' = weightedVote,
        bookkeeper' = bookkeeper,
        lastEmitted' = lastEmitted,
    }

    action initWith(initialHeight: Height, validatorSet: ValidatorSet): bool = all {
        weightedVote' = NoWeightedVote,
        bookkeeper' = initBookKeeper(initialHeight, validatorSet),
        lastEmitted' = NoVKOutput,
    }

    // The vote bookkeeper receives a weighted vote for a round, and produces an output.
    action applyVoteAction(vote: Vote, currentRound: Round): bool =
        // HV: currentRound should be taken from the bookkeeper?
        val weight = bookkeeper.validatorSet.get(vote.srcAddress)
        val output = applyVote(bookkeeper, vote, currentRound)
        all {
            weightedVote' = WV((vote, weight, currentRound)),
            bookkeeper' = output.bookkeeper,
            lastEmitted' = output.output
        }

}<|MERGE_RESOLUTION|>--- conflicted
+++ resolved
@@ -328,26 +328,16 @@
         }
 
 
-<<<<<<< HEAD
+
 pure def validCertificate (certificate: Set[Vote], certificateWeight: Weight, keeper: Bookkeeper) : bool = 
     val v = certificate.fold(emptyVote, (sum, y) => y)    // certificate.chooseSome()
-=======
-pure def validCommit (commit: Set[Vote], commitWeight: Weight, keeper: Bookkeeper) : bool =
-    val v = chooseSome(commit)
->>>>>>> 6cb9578c
     all {
         v.valueId != Nil,
         certificate.forall(x => all {    x.voteType == v.voteType,
                                     x.height == v.height,
                                     x.round == v.round,
-<<<<<<< HEAD
                                     x.valueId == v.valueId,}),
         certificateWeight > 2 / 3 * keeper.totalWeight, 
-=======
-                                    x.valueId == v.valueId,
-                                    x.voteType == Precommit}),
-        commitWeight > 2 / 3 * keeper.validatorSet.totalWeight(),
->>>>>>> 6cb9578c
     }
 
 pure def certificateRound (certificate: Set[Vote]) : Round = 
@@ -389,25 +379,19 @@
     if (not(validCertificate(certificate, certificateWeight, keeper)))
         { bookkeeper: keeper, output: NoVKOutput }
     else
-<<<<<<< HEAD
         // getting the roundVotes that are touched by the certificate
         val round = certificate.certificateRound() 
         val roundVotes = keeper.rounds.getOrElse(round, newRoundVotes(keeper.height, round, keeper.totalWeight))
         // overwrite roundvotes with certificate
         val rvEv = roundVotesAndEvidenceFromCertificate(certificate, certificateWeight, roundVotes)
         val newRounds = keeper.rounds.set(certificate.certificateRound(), rvEv._1)
-=======
-        // getting the roundVotes that are touched by the commit
-        val round = commit.commitRound()
-        val roundVotes = keeper.rounds.getOrElse(round, newRoundVotes(keeper.height, round, keeper.validatorSet.totalWeight()))
         // compute evidence
         val oldPrecommits = roundVotes.precommits.receivedVotes
-        val doubleVotes = commit.filter(cv => oldPrecommits.exists(ov => cv.srcAddress == ov.srcAddress and cv.valueId != ov.valueId))
+        val doubleVotes = certificate.filter(cv => oldPrecommits.exists(ov => cv.srcAddress == ov.srcAddress and cv.valueId != ov.valueId))
         val newEvidence = doubleVotes.map(cv => Set(cv).union(oldPrecommits.filter(ov => cv.srcAddress == ov.srcAddress)))
         // overwrite roundvotes with commit
         val newRoundVotes = roundVotes.with("precommits", voteCountFromCommit(commit, commitWeight))
         val newRounds = keeper.rounds.set(commit.commitRound(), newRoundVotes)
->>>>>>> 6cb9578c
         // compute the new bookkeeper state with evidence and updated roundvotes
         val newkeeper = keeper
                             .with("evidence", keeper.evidence.union(rvEv._2))
